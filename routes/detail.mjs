--- conflicted
+++ resolved
@@ -1,14 +1,5 @@
 import { Router } from "express";
-<<<<<<< HEAD
-import {
-  detailLocation,
-  detailStore,
-  detailItem,
-  detailNutrition,
-} from "../api/detail.mjs";
-=======
-import { detailLocation, detailStore } from "../api/detail.mjs";
->>>>>>> 49414c3a
+import { detailLocation, detailStore, detailItem } from "../api/detail.mjs";
 
 const detailRouter = Router();
 
@@ -27,15 +18,8 @@
   );
 });
 
-<<<<<<< HEAD
 detailRouter.post("/item", async (req, res) => {
   res.json(await detailItem());
 });
 
-detailRouter.post("/nutrition", async (req, res) => {
-  res.json(await detailNutrition(req.body));
-});
-
-=======
->>>>>>> 49414c3a
 export default detailRouter;