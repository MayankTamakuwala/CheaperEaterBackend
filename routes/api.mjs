--- conflicted
+++ resolved
@@ -20,7 +20,6 @@
 
 const router = express.Router();
 
-<<<<<<< HEAD
 /*Middleware to require authentication
  * @param {Object} req request
  * @param {Object} res response
@@ -38,6 +37,18 @@
   } catch (e) {
     console.error(e);
     res.sendStatus(403);
+  }
+};
+
+const requireLocation = (req, res, next) => {
+  if (!req?.body?.cookies) {
+    res.status(400);
+    res.json({ error: "missing cookie data" });
+  } else if (!req?.body?.cookies["uev2.loc"]) {
+    res.status(400);
+    res.json({ error: "missing location data" });
+  } else {
+    next();
   }
 };
 
@@ -97,19 +108,7 @@
     res.json({ error: e });
   }
 });
-=======
-const requireLocation = (req, res, next) => {
-  if (!req?.body?.cookies) {
-    res.status(400);
-    res.json({ error: "missing cookie data" });
-  } else if (!req?.body?.cookies["uev2.loc"]) {
-    res.status(400);
-    res.json({ error: "missing location data" });
-  } else {
-    next();
-  }
-};
->>>>>>> 4f36d9ee
+
 
 router.post("/set/location", async (req, res) => {
   res.json(await setLocation(req.body));
