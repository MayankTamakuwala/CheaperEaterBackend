--- conflicted
+++ resolved
@@ -33,8 +33,6 @@
 router.post("/autocomplete/search", async (req, res) => {
   try {
     const requestCookies = req.cookies;
-<<<<<<< HEAD
-
     const { locationRes, exists } = doesLocationCookieExist(res, req);
     res = locationRes;
 
@@ -46,19 +44,6 @@
       res.setHeader("Set-Cookie", responseCookies);
       res.json(data);
     }
-=======
-    if (requestCookies["uev2.loc"] === undefined) {
-      res.status(400);
-      res.json({ error: "missing location data cookie, set location first." })
-        .end;
-    }
-    const { data, responseCookies } = await autocompleteSearch(
-      req.body.query,
-      requestCookies
-    );
-    res.setHeader("Set-Cookie", responseCookies);
-    res.json(data);
->>>>>>> cd32fcb1
   } catch (e) {
     console.error(e);
   }
