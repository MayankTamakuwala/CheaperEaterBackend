import { env } from "node:process";
import fetch from "node-fetch";
import { HTTPResponseError } from "../errors/http.mjs";
import Service from "./Service.mjs";
import "dotenv/config";

class Postmates extends Service {
  constructor() {
    super();
    this.service = "postmates";
    this.commonHeaders = {
      authority: "postmates.com",
      accept: "*/*",
      "accept-language": "en-US,en;q=0.8",
      "content-type": "application/json",
      origin: "https://postmates.com",
      "sec-fetch-dest": "empty",
      "sec-fetch-mode": "cors",
      "sec-fetch-site": "same-origin",
      "sec-gpc": "1",
      "user-agent":
        "Mozilla/5.0 (X11; Linux x86_64) AppleWebKit/537.36 (KHTML, like Gecko) Chrome/109.0.0.0 Safari/537.36",
      "x-csrf-token": "x",
    };
  }

  /* Autocomplete location information
   * @param {String} query the search location
   * @return {Array} of autocomplete result
   */
  async getLocationAutocomplete(query) {
    const res = await fetch(
      "https://postmates.com/api/getLocationAutocompleteV1",
      {
        method: "POST",
        headers: this.commonHeaders,
        body: JSON.stringify({ query: query }),
      }
    );

    if (res.ok) {
      return await res.json();
    } else {
      throw new HTTPResponseError(res);
    }
  }

  /* Get detailed location information
   * @param {Object} locationData location data from getLocationAutocomplete
   * @param {Object} location details
   */
  async getLocationDetails(locationData) {
    const res = await fetch("https://postmates.com/api/getLocationDetailsV1", {
      method: "POST",
      headers: this.commonHeaders,
      body: JSON.stringify(locationData),
    });
    if (res.ok) {
      return await res.json();
    } else {
      throw new HTTPResponseError(res);
    }
  }

  /*Replace the domain of cookies to the applicaiton domain
   * @param {Array} cookies the cookies to modify
   * @return {Array} modified cookies
   */
  replaceCookieDomain(cookies) {
    return cookies.map((cookie) =>
      cookie.replace(this.commonHeaders.authority, env.DOMAIN)
    );
  }

  /* Convert Json cookie to a format Postmate's server understands
   *@param {Object, String} json the json data to convert
   *@Param {Booleam} isString a value indicating if the json data is string
   *@return {String} Json formatted as cookie
   */
  jsonToCookie(json, isString = false) {
    if (!isString) {
      json = JSON.stringify(json);
    }
    return json
      .replaceAll("\t", "")
      .replaceAll("\n", "")
      .replaceAll('"', "%22")
      .replaceAll(" ", "")
      .replaceAll("\\", "");
  }

  /*Convert Object of cookie name to value to string format
   * of pattern 'name-value;'
   * @param {Object} cookies
   * @return {String}
   */
  CookiesObjectToString(cookies) {
    return Object.keys(cookies).reduce(
      (acc, key) => (acc += `${key}=${cookies[key]}; `),
      ""
    );
  }

  /*Set location for instance
   * @param {String} locationDetails from getLocationDetails
   * @return {Array} session cookies containing location info
   */
  async setLocation(locationDetails) {
    const res = await fetch("https://postmates.com/api/setTargetLocationV1", {
      method: "POST",
      headers: {
        authority: "postmates.com",
        accept: "*/*",
        "accept-language": "en-US,en;q=0.6",
        "content-type": "application/json",
        cookie: `uev2.loc=${this.jsonToCookie(locationDetails)}`,
        origin: "https://postmates.com",
        referer: "https://postmates.com/",
        "sec-fetch-dest": "empty",
        "sec-fetch-mode": "cors",
        "sec-fetch-site": "same-origin",
        "sec-gpc": "1",
        "user-agent":
          "Mozilla/5.0 (X11; Linux x86_64) AppleWebKit/537.36 (KHTML, like Gecko) Chrome/109.0.0.0 Safari/537.36",
        "x-csrf-token": "x",
      },
      body: "{}",
    });

    if (res.ok) {
      return this.replaceCookieDomain(res.headers.raw()["set-cookie"]);
    } else {
      throw new HTTPResponseError(res);
    }
  }

  /* Search query
   * @param {String} query the query to search
   * @param {Object} cookies containing location data
   * @return {Object} the search result or HTTPResponseError
   */
  async search({ query, cookies }) {
    const res = await fetch("https://postmates.com/api/getFeedV1", {
      method: "POST",
      headers: {
        authority: "postmates.com",
        accept: "*/*",
        "accept-language": "en-US,en;q=0.8",
        "content-type": "application/json",
        origin: "https://postmates.com",
        "sec-fetch-dest": "empty",
        "sec-fetch-mode": "cors",
        "sec-fetch-site": "same-origin",
        "sec-gpc": "1",
        "user-agent":
          "Mozilla/5.0 (X11; Linux x86_64) AppleWebKit/537.36 (KHTML, like Gecko) Chrome/109.0.0.0 Safari/537.36",
        "x-csrf-token": "x",
        cookie: this.CookiesObjectToString(cookies),
      },
      body: JSON.stringify({
        userQuery: query,
        date: "",
        startTime: 0,
        endTime: 0,
        carouselId: "",
        sortAndFilters: [],
        marketingFeedType: "",
        billboardUuid: "",
        feedProvider: "",
        promotionUuid: "",
        targetingStoreTag: "",
        venueUUID: "",
        selectedSectionUUID: "",
        favorites: "",
        vertical: "ALL",
        searchSource: "SEARCH_SUGGESTION",
        keyName: "",
      }),
    });
    if (res.ok) {
      return {
        data: await res.json(),
        responseCookies: this.replaceCookieDomain(
          res.headers.raw()["set-cookie"]
        ),
      };
    } else {
      throw new HTTPResponseError(res);
    }
  }
<<<<<<< HEAD
  /* Get restaraunt menu
   * @param {String} contains the restraunt ID (Should come from search results as storeUUID)
   * @return {Array} an array of [storeName, storeID, storeImage, storeHours,
   * menu[category[items[name, description, price, image]]]], or HTTPResponseError
   */

  async getMenu(restarauntID) {
    const res = await fetch("https://postmates.com/api/getStoreV1", {
      method: "POST",
      headers: {
        authority: "postmates.com",
        accept: "*/*",
        "content-type": "application/json",
        dnt: "1",
        "x-csrf-token": "x",
      },
      body: JSON.stringify({ storeUuid: restarauntID }),
    });
    if (res.ok) {
      return await res.json();
=======

  /*Autocomplete search results
   * @param {String} query to search
   * @param cookies {Object} cookies to use for search
   * @return {Object} raw search results and response cookies
   */
  async autocompleteSearch({ query, cookies }) {
    const res = await fetch(
      "https://postmates.com/api/getSearchSuggestionsV1",
      {
        method: "POST",
        headers: {
          authority: "postmates.com",
          accept: "*/*",
          "accept-language": "en-US,en;q=0.9",
          "content-type": "application/json",
          origin: "https://postmates.com",
          "sec-fetch-dest": "empty",
          "sec-fetch-mode": "cors",
          "sec-fetch-site": "same-origin",
          "sec-gpc": "1",
          "user-agent":
            "Mozilla/5.0 (Linux; Android 6.0; Nexus 5 Build/MRA58N) AppleWebKit/537.36 (KHTML, like Gecko) Chrome/109.0.0.0 Mobile Safari/537.36",
          "x-csrf-token": "x",
          cookie: this.CookiesObjectToString(cookies),
        },
        body: JSON.stringify({
          userQuery: query,
          date: "",
          startTime: 0,
          endTime: 0,
          vertical: "ALL",
        }),
      }
    );
    if (res.ok) {
      return {
        data: await res.json(),
        responseCookies: this.replaceCookieDomain(
          res.headers.raw()["set-cookie"]
        ),
      };
>>>>>>> fc97934a
    } else {
      throw new HTTPResponseError(res);
    }
  }
}
export default Postmates;<|MERGE_RESOLUTION|>--- conflicted
+++ resolved
@@ -188,7 +188,6 @@
       throw new HTTPResponseError(res);
     }
   }
-<<<<<<< HEAD
   /* Get restaraunt menu
    * @param {String} contains the restraunt ID (Should come from search results as storeUUID)
    * @return {Array} an array of [storeName, storeID, storeImage, storeHours,
@@ -209,7 +208,10 @@
     });
     if (res.ok) {
       return await res.json();
-=======
+    } else {
+      throw new HTTPResponseError(res);
+    }
+  }
 
   /*Autocomplete search results
    * @param {String} query to search
@@ -252,7 +254,6 @@
           res.headers.raw()["set-cookie"]
         ),
       };
->>>>>>> fc97934a
     } else {
       throw new HTTPResponseError(res);
     }
