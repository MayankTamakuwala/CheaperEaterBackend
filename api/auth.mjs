import { env } from "node:process";
import crypto from "crypto";
import bcrypt from "bcrypt";
import jwt from "jsonwebtoken";
import { ObjectId } from "mongodb";
import { sendEmail } from "../utils/email/email.mjs";
import { getDB } from "../database.mjs";

const SALT_ROUNDS = 10;

/* get username from jwt access token
 * @param {String} accessToken with username information
 * @return {String} username
 */
const getUsernameFromAccessToken = (accessToken) => {
  return jwt.verify(accessToken, env.ACCESS_TOKEN_SECRET).username;
};

/* Refresh tokens
 * @param {String} valid refresh token
 * @return {Object} tokens
 * @return {String} tokens.accessToken new refresh token
 * @return {String} tokens.refreshToken new auth token
 */
const refreshToken = async (refreshToken) => {
  try {
    const users = (await getDB()).collection("users");
    const user = await users.findOne({ refreshTokens: refreshToken });

    // mitigating token reuse attack
    if (!user) {
      jwt.verify(
        refreshToken,
        env.REFRESH_TOKEN_SECRET,
        async (err, payload) => {
          if (err) {
            return Promise.reject("bad token");
          } else {
            await users.updateOne(
              {
                username: payload.username,
              },
              { $set: { refreshTokens: [] } }
            );
          }
        }
      );
      return Promise.reject("unauthorized");
    }

    // refresh tokens can only be used once
    const refreshTokens = user.refreshTokens.filter(
      (rToken) => refreshToken !== rToken
    );

    const payload = jwt.verify(refreshToken, env.REFRESH_TOKEN_SECRET);
    const decodedPayload = { username: payload.username };

    try {
      // update both access and refresh tokens
      const newRefreshToken = generateRefreshToken(decodedPayload);
      await users.updateOne(decodedPayload, {
        $set: { refreshTokens: [...refreshTokens, newRefreshToken] },
      });
      return {
        accessToken: generateAccessToken(decodedPayload),
        refreshToken: newRefreshToken,
      };
    } catch (tokenErr) {
      console.error(tokenErr);
      await users.updateOne(decodedPayload, {
        $push: { refreshTokens: refreshTokens },
      });
    }
  } catch (e) {
    console.error(e);
  }
};

/* Generate access token
 * @param {Object} Payload the payload to encode in the token
 * @param {String} expiresIn token expiration time, default of 15m
 * @return {String} access token
 */
const generateAccessToken = (payload, expiresIn = "15m") => {
  return jwt.sign(payload, env.ACCESS_TOKEN_SECRET, {
    expiresIn: expiresIn,
  });
};

/* Generate refresh token
 * @param {Object} Payload the payload to encode in the token
 * @param {String} expiresIn token expiration time, default of 15m
 * @return {String} refresh token
 */
const generateRefreshToken = (payload, expiresIn = "24h") => {
  return jwt.sign(payload, env.REFRESH_TOKEN_SECRET, {
    expiresIn: expiresIn,
  });
};

/*Send account verification email
 * @param {Object} payload
 * @param {String} payload.email user email to send verification to
 * @param {ObjectId} payload.userId account user id
 * @param {String} payload.username account username
 */
const sendAccountVerificationEmail = async ({ email, userId, username }) => {
  const registerToken = await createTemporaryUserToken({
    userId: userId,
    tokenType: "register",
  });
  await sendEmail({
    from: env.SMTP_HOST,
    to: email,
    subject: "Verify Your Email Address",
    emailTemplate: "verifyAccountEmail.html",
    templatePayload: {
      username: username,
      link: `http://${env.DOMAIN}:${env.PORT}/verifyAccountEmail?token=${registerToken}&id=${userId}`,
      logoUrl:
        "https://raw.githubusercontent.com/cheaper-eater/frontend/main/assets/logos/logo.png",
      indexUrl: `http://${env.DOMAIN}:${env.PORT}`,
    },
  });
};

/* Resend verification eamil
 * @param {String} userId of the account to resend the
 * verification email to
 */
const resendVerificationEmail = async (userId) => {
  try {
    const user = await (await getDB())
      .collection("users")
      .findOne({ _id: ObjectId(userId) });

    if (!user) {
      return Promise.reject("user not found");
    }

    if (!user.isEmailVerified) {
      await sendAccountVerificationEmail({
        email: user.email,
        userId: user._id,
        username: user.username,
      });
    } else {
      return Promise.reject("email already verified");
    }
  } catch (e) {
    console.error(e);
    return Promise.reject("invaid user id");
  }
};

/* Register a new user and send email verification
 * @param {Object} userPayload
 * @param {String} userPayload.username username for new account
 * @param {String} userPayload.email email for new account
 * @param {String} userPayload.password password for new account
 */
const register = async ({ username, email, password }) => {
  email = email.toLowerCase();
  username = username.toLowerCase();

  const emailValidator = /\S+@\S+\.\S+/;

  if (!emailValidator.test(email)) {
    return Promise.reject("invalid email");
  }

  try {
    const users = (await getDB()).collection("users");
    const user = await users.findOne({
      $or: [{ username: username }, { email: email }],
    });

    if (user) {
      if (user.email === email) {
        return Promise.reject("a user with this email already exists");
      } else if (user.username === username) {
        return Promise.reject("a user with this username already exists");
      }
    }

    bcrypt.hash(password, SALT_ROUNDS, async (err, hash) => {
      if (err) {
        console.error(err);
      }
      const newUser = await users.insertOne({
        username: username.toLowerCase(),
        email: email.toLowerCase(),
        password: hash,
        isEmailVerified: false,
        refreshTokens: [],
      });

      await sendAccountVerificationEmail({
        username: username,
        email: email,
        userId: newUser.insertedId,
<<<<<<< HEAD
=======
        tokenType: "register",
      });

      await sendEmail({
        from: env.SMTP_HOST,
        to: email,
        subject: "Verify Your Email Address",
        emailTemplate: "verifyAccountEmail.html",
        templatePayload: {
          username: username,
          link: `http://${env.DOMAIN}:${env.EXPO_WEB_DEV_PORT}/verifyAccountEmail?token=${registerToken}&id=${newUser.insertedId}`,
          logoUrl:
            "https://raw.githubusercontent.com/cheaper-eater/frontend/main/assets/logos/logo.png",
          indexUrl: `http://${env.DOMAIN}:${env.PORT}`,
        },
>>>>>>> 4d53c824
      });
    });
  } catch (e) {
    console.error(e);
  }
};

/* Create temporary hashed user token that expires withint 1 hour in indexed collection
 * @param {Object} userTokenPayload
 * @param {ObjectId} userTokenPayload.userId the userId to create a token for
 * @param {String} userTokenPayload.tokenType the type of the token
 * @return {String} the plainText token
 */
const createTemporaryUserToken = async ({ userId, tokenType }) => {
  try {
    const plainToken = crypto.randomBytes(32).toString("hex");
    await (await getDB()).collection("temporaryTokens").insertOne({
      createdAt: new Date(),
      userId: userId,
      token: await bcrypt.hash(plainToken, SALT_ROUNDS),
      tokenType: tokenType,
    });
    return plainToken;
  } catch (e) {
    console.error(e);
  }
};

/* Action on verify
 * @callback onVerify
 * @param {db} a mongodb databse instance
 */

/* Verify if a temporary user token is valid and perform an action if that token
 * is valid
 * @param {Object} tokenData
 * @param {String} tokenData.toketokenToVerify: The plain text token to veriry
 * @param {String} tokenData.userId: The user the token belongs to
 * @param {String} tokenData.tokenType: The token type to look for
 * @param {onVerify} action to perform
 */
const onVerifyTemporaryUserToken = async (
  { tokenToVerify, userId, tokenType },
  onVerify
) => {
  try {
    if (!userId) {
      return Promise.reject("missing expected userId");
    }
    const db = await getDB();
    const temporaryTokens = db.collection("temporaryTokens");
    const userToken = await temporaryTokens.findOne({
      userId: ObjectId(userId),
    });

    if (userToken && userToken.tokenType == tokenType) {
      if (await bcrypt.compare(tokenToVerify, userToken.token)) {
        onVerify(db);
      }
      await temporaryTokens.deleteOne(userToken);
    } else {
      return Promise.reject("invalid token");
    }
  } catch (e) {
    console.error(e);
  }
};

/* Veriy an account's email address
 * @param {Object} accountInformation
 * @param {String} accountInformation.verifyAccountEmailToken the token to verify an email address
 * @param {String} userId the account id to verify
 */
const verifyAccountEmail = async ({ verifyAccountEmailToken, userId }) => {
  await onVerifyTemporaryUserToken(
    {
      tokenToVerify: verifyAccountEmailToken,
      userId: userId,
      tokenType: "register",
    },
    async (db) => {
      try {
        await db
          .collection("users")
          .updateOne(
            { _id: ObjectId(userId) },
            { $set: { isEmailVerified: true } }
          );
      } catch (e) {
        console.error(e);
      }
    }
  );
};

/* Reset account password
 * @param {Object} payload
 * @param {String} payload.userId the user id for the account
 * @param {String} payload.newPassword the new password for the account
 * @param {String} payload.passwordResetToken a token to reset the password
 */
const resetAccountPassword = async ({
  userId,
  newPassword,
  passwordResetToken,
}) => {
  await onVerifyTemporaryUserToken(
    {
      tokenToVerify: passwordResetToken,
      userId: userId,
      tokenType: "passwordReset",
    },
    async (db) => {
      try {
        bcrypt.hash(newPassword, SALT_ROUNDS, async (err, hash) => {
          if (err) {
            console.error(err);
          }
          await db.collection("users").updateOne(
            {
              _id: ObjectId(userId),
            },
            { $set: { password: hash } }
          );
        });
      } catch (e) {
        console.error(e);
      }
    }
  );
};

/* Login a new user
 * @param {Object} loginPayload
 * @param {String} loginPayload.email the account email to log into
 * @param {String} loginPayload.password the account password
 * @return {Object} loginResponse
 * @return {String} loginResponse.accessToken token for user access
 * @return {String} loginResponse.refreshToken token for refresh
 */
const login = async ({ email, password }) => {
  try {
    const users = (await getDB()).collection("users");
    const user = await users.findOne({ email: email }, { password: 1 });

    if (!user) {
      return Promise.reject("account not found");
    } else if (!user.isEmailVerified) {
      return Promise.reject("email not verified");
    }

    if (user?.password && (await bcrypt.compare(password, user.password))) {
      const payload = { username: user.username };
      const refreshToken = jwt.sign(payload, env.REFRESH_TOKEN_SECRET);
      await users.updateOne(user, { $push: { refreshTokens: refreshToken } });
      return {
        accessToken: generateAccessToken(payload),
        refreshToken: refreshToken,
      };
    } else {
      return Promise.reject("invalid login credentials");
    }
  } catch (e) {
    console.error(e);
  }
};

/* Logout user
 * @param {Object} payload
 * @param {String} payload.username username to logout
 * @param {String} payload.refreshToken most recent refresh token to remove from refresh Tokens
 */
const logout = async ({ username, refreshToken }) => {
  const users = (await getDB()).collection("users");
  const refreshTokens = (await users.findOne({ username: username }))
    .refreshTokens;

  if (!refreshTokens.includes(refreshToken)) {
    return Promise.reject("invalid token");
  }

  await users.updateOne(
    { username: username },
    {
      $set: {
        refreshTokens: refreshTokens.filter(
          (rToken) => rToken !== refreshToken
        ),
      },
    }
  );
};

/* Send password reset link to user email
 * @param {Object} accountPayload
 * @param {String} accountPayload.email the account's email to reset
 */
const sendPasswordResetLink = async ({ email }) => {
  try {
    const user = await (await getDB())
      .collection("users")
      .findOne({ email: email });

    if (user) {
      const passwordResetToken = await createTemporaryUserToken({
        userId: user._id,
        tokenType: "passwordReset",
      });

      await sendEmail({
        from: env.SMTP_HOST,
        to: email,
        subject: "Reset your password",
        emailTemplate: "resetAccountPassword.html",
        templatePayload: {
          username: user.username,
          link: `http://${env.DOMAIN}:${env.PORT}/passwordReset?token=${passwordResetToken}&id=${user._id}`,
          logoUrl:
            "https://raw.githubusercontent.com/cheaper-eater/frontend/main/assets/logos/logo.png",
          indexUrl: `http://${env.DOMAIN}:${env.PORT}`,
        },
      });
    } else {
      return Promise.reject("account not found");
    }
  } catch (e) {
    console.error(e);
  }
};

export {
  register,
  login,
  logout,
  sendPasswordResetLink,
  verifyAccountEmail,
  resendVerificationEmail,
  refreshToken,
  resetAccountPassword,
  getUsernameFromAccessToken,
};<|MERGE_RESOLUTION|>--- conflicted
+++ resolved
@@ -117,7 +117,7 @@
     emailTemplate: "verifyAccountEmail.html",
     templatePayload: {
       username: username,
-      link: `http://${env.DOMAIN}:${env.PORT}/verifyAccountEmail?token=${registerToken}&id=${userId}`,
+      link: `http://${env.DOMAIN}:${env.EXPO_WEB_DEV_PORT}/verifyAccountEmail?token=${registerToken}&id=${userId}`,
       logoUrl:
         "https://raw.githubusercontent.com/cheaper-eater/frontend/main/assets/logos/logo.png",
       indexUrl: `http://${env.DOMAIN}:${env.PORT}`,
@@ -200,24 +200,6 @@
         username: username,
         email: email,
         userId: newUser.insertedId,
-<<<<<<< HEAD
-=======
-        tokenType: "register",
-      });
-
-      await sendEmail({
-        from: env.SMTP_HOST,
-        to: email,
-        subject: "Verify Your Email Address",
-        emailTemplate: "verifyAccountEmail.html",
-        templatePayload: {
-          username: username,
-          link: `http://${env.DOMAIN}:${env.EXPO_WEB_DEV_PORT}/verifyAccountEmail?token=${registerToken}&id=${newUser.insertedId}`,
-          logoUrl:
-            "https://raw.githubusercontent.com/cheaper-eater/frontend/main/assets/logos/logo.png",
-          indexUrl: `http://${env.DOMAIN}:${env.PORT}`,
-        },
->>>>>>> 4d53c824
       });
     });
   } catch (e) {
