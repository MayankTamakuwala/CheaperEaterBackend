import Postmates from "../services/Postmates.mjs";
import Grubhub from "../services/Grubhub.mjs";
import Doordash from "../services/Doordash.mjs";
import { HTTPResponseError } from "../errors/http.mjs";

// temp data
import pItem from "./p_item.mjs";
import ghItem from "./gh_item.mjs";
import ddItem from "./dd_item.mjs";

const POSTMATES = "postmates";
const GRUBHUB = "grubhub";
const DOORDASH = "doordash";

/* retrieve detailed location information such as latitude / longitude data
 * @param {Object} locationData the location datato get more detailed info for
 * this data can be retried from /api/autocomplete/location
 * @return {Object} detailed lcation data
 */
const detailLocation = async (locationData) => {
  try {
    const postmates = new Postmates();
    return (await postmates.getDeliveryLocationDetails(locationData)).data;
  } catch (e) {
    if (e instanceof HTTPResponseError) {
      return { error: await e.getError() };
    } else {
      console.error(e);
    }
  }
};

/*Parse postmates store data
 * @param {Object} storeData the store data to parse
 * @return {Object} parsed store information
 */
const parsePostmatesStore = (storeData) => {
  const {
    uuid,
    title,
    heroImageUrls,
    location,
    hours,
    catalogSectionsMap,
    sections,
  } = storeData.data;

  return {
    id: uuid,
    name: title,
    image: heroImageUrls.at(-1).url,
    hours: hours,
    location: {
      streetAddress: location.streetAddress,
      city: location.city,
      zipCode: location.postalCode,
      country: location.country,
    },
    menu: catalogSectionsMap[sections[0].uuid].reduce(
      (accCategory, catalogSection) => {
        if (catalogSection.type == "VERTICAL_GRID") {
          accCategory.push({
            categoryId: catalogSection.catalogSectionUUID,
            category: catalogSection.payload.standardItemsPayload.title.text,
            items: catalogSection.payload.standardItemsPayload.catalogItems.map(
              (item) => ({
                id: item.uuid,
                name: item.title,
                description: item.itemDescription,
                price: item.price,
                image: item.imageUrl,
                subsectionId: item.subsectionUuid,
              })
            ),
          });
        }
        return accCategory;
      },
      []
    ),
  };
};

/*Parse grubhub store data
 * @param {Object} storeData the store data to parse
 * @return {Object} parsed store information
 */
const parseGrubhubStore = (storeData) => {
  const { delivery_fee, available_hours } = storeData.restaurant_availability;
  const { id, name, address, logo, menu_category_list } = storeData.restaurant;
  return {
    id: id,
    name: name,
    image: logo,
    hours: available_hours,
    location: {
      streetAddress: address.street_address,
      city: address.locality,
      zipCode: address.zipCode,
      country: address.country,
    },
    fees: {
      smallCartFeeCents: delivery_fee.delivery_fees[0].amount,
      smallCartThresholdCents:
        delivery_fee.delivery_fees[0].threshhold.threshhold,
      driverBenefitsCents: delivery_fee.delivery_fees[1].amount,
      serviceFeePercent: delivery_fee.delivery_fees[2].amount,
      serviceFeeMinimumCents: delivery_fee.delivery_fees[2].amount,
      serviceFeeMaximumCents: delivery_fee.delivery_fees[2].amount,
      serviceFeeCents: delivery_fee.delivery_fees[3].amount,
      salesTaxDecimal: delivery_fee.sales_tax,
    },
    menu: menu_category_list.map(
      ({ menu_category_id, name, menu_item_list }) => ({
        categoryId: menu_category_id,
        category: name,
        items: menu_item_list.map(
          ({ id, name, description, price, media_image }) => ({
            id: id,
            name: name,
            description: description,
            price: price.amount,
            image: media_image
              ? `${media_image.base_url}${media_image.public_id}`
              : "",
          })
        ),
      })
    ),
  };
};

/*Parse DoorDash store data
 * @param {Object} storeData the store data to parse
 * @return {Object} parsed store information
 */
const parseDoorDashStore = (storeData) => {
  const { info, menu } = storeData;
  return {
    restarauntName: info.name,
    image: info.image[0],
    logo: info.image[1],
    location: {
      streetAddress: info.address.streetAddress,
      city: info.address.addressLocality,
      state: info.address.addressRegion,
      country: info.address.addressCountry,
    },
    coordinates: {
      latitude: info.geo.latitude,
      longitude: info.geo.longitude,
    },
    menu: menu.hasMenuSection[0].map((category) => ({
      categoryName: category.name,
      items: category.hasMenuItem.map((item) => ({
        name: item.name,
        price: item.offers.price,
      })),
    })),
  };
};

/* Add category to menu
 * @param {Object} category
 * @param {String} category.name the name of the category
 * @param {String} category.id the id of the cateogry
 * @param {Object} menu to add category to
 * @param {Object} items to add to category
 * @param {String} service name of default / first service
 */
const addCategoryToMenu = ({ category, menu, items, service }) => {
  menu[category.name] = {
    categoryId: category.id,
    categoryIds: { [service]: category.id },
    category: category.name,
    items: items,
  };
};

/* Add item to menu
 * @param {Object} categoryItems cateogry items to add item to
 * @param {Objet} item to add
 * @param {String} service name of default / first service
 */
const addItemToMenu = ({ categoryItems, item, service }) => {
  categoryItems[item.name] = {
    id: item.id,
    name: item.name,
    description: item.description,
    prices: { [service]: item.price },
    image: item.image,
    subsectionId: item.subsectionId,
    ids: { [service]: item.id },
  };
};

/* Add service imtem to merged item object
 * @param {Object} details of item to add
 * @param {Object} item of merged items
 */
const addServiceItemToMergedItem = (details, item) => {
  const { id, price, title, description, service } = details;

  item.id[service] = id;
  item.price[service] = price;

  if (!item?.title) {
    item.title = title;
  }
  if (!item?.description) {
    item.itemDescription = description;
  }
};

/* Add customization option to merged item of customization options
 * @param {Object} details of item to add
 * @param {Object} customization  to add to
 */
const addCustomizationToMergedCustomization = (details, customization) => {
  const { maxPermitted, minPermitted, title, id, options, service } = details;
  if (!customization?.title) {
    const data = {
      maxPermitted: maxPermitted,
      minPermitted: minPermitted,
      title: title,
      ids: { postmates: null, grubhub: null, doordash: null },
      options: options,
      services: [],
    };
    data.services.push(service);
    data.ids[service] = id;
    customization[title] = data;
  }
};

/* Recursively build (merge) customiztion options for
 * cascading customiztion options
 * @param {Object} customizationOptions the customization optsion to parse
 * @param {String} customizationOptionsName the name of the field that contains
 * the customization options
 * @param {String} service the service for this customiztion option
 * @return {Array} list of merged customiztion options
 */
const buildCustomizationOptionsRecursively = (
  customizationOptions,
  customizationOptionsName,
  service
) => {
  let formatedOptions = {};
  let generalCustomization = {};

  for (const customization of customizationOptions) {
    switch (service) {
      case POSTMATES: {
        const { maxPermitted, minPermitted, title, uuid, price } =
          customization;
        generalCustomization = {
          maxPermitted: maxPermitted,
          minPermitted: minPermitted,
          title: title,
          id: uuid,
          price: price,
        };
        break;
      }
      case GRUBHUB: {
        const {
          min_choice_options,
          max_choice_options,
          price: { amount },
          description,
          id,
        } = customization;
        generalCustomization = {
          maxPermitted: max_choice_options,
          minPermitted: min_choice_options,
          title: description,
          id: id,
          price: amount,
        };
        break;
      }
      case DOORDASH: {
        const { maxNumOptions, minNumOptions, unitAmount, name, id } =
          customization;
        generalCustomization = {
          maxPermitted: maxNumOptions,
          minPermitted: minNumOptions,
          title: name,
          id: id,
          price: unitAmount,
        };
        break;
      }
    }

    const { maxPermitted, minPermitted, title, id, price } =
      generalCustomization;
    let op = { ids: { postmates: null, grubhub: null, doordash: null } };

    op.maxPermitted = maxPermitted;
    op.minPermitted = minPermitted;
    op.title = title;
    op.price = price;
    op.ids[service] = id;

    if (
      customization[customizationOptionsName] &&
      customization[customizationOptionsName].length > 0
    ) {
      op.options[title] = {
        ...buildCustomizationOptionsRecursively(
          customization[customizationOptionsName],
          customizationOptionsName,
          service
        ),
      };
    }
    formatedOptions[title] = op;
  }

  // converting data to final form - after merge (array of customization options)
  return Object.values(formatedOptions).map((o) => o);
};

/* Get details for an inten
 * @param {Array} array of items ids
 * @return {Object} details merged service item details + originals service items
 * @return {Object} details.merged merged service items
 * @return {Object} details.postmates original postmates items
 * @return {Object} details.grubhub original grubhub items
 * @return {Object} details.doordash original doordash items
 */
const detailItem = async () => {
  // modeled after postmates item detail with field applicable
  // to all other services
  let item = {
    title: "",
    id: { postmates: null, grubhub: null, doordash: null },
    itemDescription: "",
    price: { postmates: 0, grubhub: 0, doordash: 0 },
    customizationsList: {},
  };

  // promise.all() once api calls are available
  const items = [
    { serviceItem: pItem.data, service: "postmates" },
    { serviceItem: ghItem, service: "grubhub" },
    { serviceItem: ddItem.data.itemPage, service: "doordash" },
  ];

  for (const { service, serviceItem } of items) {
    if (service === POSTMATES && serviceItem) {
      const { uuid, price, title, itemDescription, customizationsList } =
        serviceItem;

      addServiceItemToMergedItem(
        {
          id: uuid,
          price: price,
          title: title,
          description: itemDescription,
          service: service,
        },
        item
      );

      for (const customization of customizationsList) {
        const { maxPermitted, minPermitted, title, uuid, options } =
          customization;

        addCustomizationToMergedCustomization(
          {
            maxPermitted: maxPermitted,
            minPermitted: minPermitted,
            title: title,
            id: uuid,
            options: buildCustomizationOptionsRecursively(
              options,
              "option",
              service
            ),
            service: service,
          },
          item.customizationsList
        );

        // next level of customization options
      }
    } else if (service === GRUBHUB && serviceItem) {
      const {
        id,
        minimum_price_variation: { amount },
        name,
        description,
        choice_category_list,
      } = serviceItem;

      addServiceItemToMergedItem(
        {
          id: id,
          price: amount,
          title: name,
          description: description,
          service: service,
        },
        item
      );

      for (const customization of choice_category_list) {
        const {
          max_choice_options,
          min_choice_options,
          id,
          name,
          choice_option_list,
        } = customization;

        addCustomizationToMergedCustomization(
          {
            maxPermitted: max_choice_options,
            minPermitted: min_choice_options,
            title: name,
            id: id,
            options: buildCustomizationOptionsRecursively(
              choice_option_list,
              "choice_category_list",
              service
            ),

            service: service,
          },
          item.customizationsList
        );
      }
    } else if (service === DOORDASH && serviceItem) {
      const {
        itemHeader: { id, name, unitAmount, description },
        optionLists,
      } = serviceItem;

      addServiceItemToMergedItem(
        {
          id: id,
          price: unitAmount,
          title: name,
          description: description,
          service: service,
        },
        item
      );

      for (const customization of optionLists) {
        const { maxNumOptions, minNumOptions, name, id, options } =
          customization;

        addCustomizationToMergedCustomization(
          {
            maxPermitted: maxNumOptions,
            minPermitted: minNumOptions,
            title: name,
            id: id,
            options: buildCustomizationOptionsRecursively(
              options,
              "optionLists",
              service
            ),
            service: service,
          },
          item.customizationsList
        );
      }
    }
  }

  let individualServiceItems = {};
  for (const { service, serviceItem } of items) {
    individualServiceItems[service] = serviceItem;
  }

  return { merged: item, ...individualServiceItems };
};

/*Get detail store information for the specified services
 * @param {Array} storeIds objects with services and corresponding
 * store ids ex: {"postmates": "id"}
 * @return {Object} store information
 */
const detailStore = async (serviceIds) => {
  const services = {
    postmates: { instance: Postmates, parser: parsePostmatesStore },
    grubhub: { instance: Grubhub, parser: parseGrubhubStore },
    doordash: { instance: Doordash, parser: parseDoorDashStore },
  };

  return Promise.all(
    serviceIds.reduce((accServices, { service, id }) => {
      if (id && id != "null") {
        accServices.push(
          new services[service].instance().getStore(id).then((store) => ({
            service: service,
            ...services[service].parser(store),
          }))
        );
      }
      return accServices;
    }, [])
  ).then((serviceStores) => {
    let menu = {};

    const defaultService = serviceStores[0];

    for (const { category, categoryId, items } of defaultService.menu) {
      addCategoryToMenu({
        category: { id: categoryId, name: category },
        menu: menu,
        items: {},
        service: defaultService.service,
      });
      for (const item of items) {
        addItemToMenu({
          categoryItems: menu[category].items,
          service: defaultService.service,
          item: item,
        });
      }
    }

    serviceStores.shift();

    // merging menu items of the same category
    for (const serviceStore of serviceStores) {
      for (const { categoryId, category, items } of serviceStore.menu) {
        // if category does not already exist, add it
        if (!menu[category]) {
          addCategoryToMenu({
            category: { id: categoryId, name: category },
            menu: menu,
            items: {},
            service: serviceStore.service,
          });
        }
        menu[category].categoryIds[serviceStore.service] = categoryId;
        for (const item of items) {
          if (menu[category].items[item.name]) {
            menu[category].items[item.name].prices[serviceStore.service] =
              item.price;
            menu[category].items[item.name].ids[serviceStore.service] = item.id;
          }
          // if item does not already exist, add it
          else {
            addItemToMenu({
              categoryItems: menu[category].items,
              service: serviceStore.service,
              item: item,
            });
          }
        }
      }
    }

    // removing application specific categories
    // postmates
    delete menu["Picked for you"];
    // flattening hashmaps as arrays

    return {
      id: defaultService.id,
      name: defaultService.name,
      image: defaultService.image,
      hours: defaultService.hours,
      location: defaultService.location,
      menu: Object.values(menu).map((category) => ({
        ...category,
        items: Object.values(category.items),
      })),
    };
  });
};

<<<<<<< HEAD
export { detailLocation, detailStore, detailItem };
=======
const detailNutrition = async (item) => {
  const postmates = new Postmates();
  return (await postmates.getNutrition(item)).data;
};

export { detailLocation, detailStore, detailNutrition };
>>>>>>> aab0253a
<|MERGE_RESOLUTION|>--- conflicted
+++ resolved
@@ -578,13 +578,9 @@
   });
 };
 
-<<<<<<< HEAD
-export { detailLocation, detailStore, detailItem };
-=======
 const detailNutrition = async (item) => {
   const postmates = new Postmates();
   return (await postmates.getNutrition(item)).data;
 };
 
-export { detailLocation, detailStore, detailNutrition };
->>>>>>> aab0253a
+export { detailLocation, detailStore, detailItem, detailNutrition };