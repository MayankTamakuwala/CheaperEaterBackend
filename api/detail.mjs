import Postmates from "../services/Postmates.mjs";
import Grubhub from "../services/Grubhub.mjs";
import Doordash from "../services/Doordash.mjs";
import { HTTPResponseError } from "../errors/http.mjs";

/* retrieve detailed location information such as latitude / longitude data
 * @param {Object} locationData the location datato get more detailed info for
 * this data can be retried from /api/autocomplete/location
 * @return {Object} detailed lcation data
 */
const detailLocation = async (locationData) => {
  try {
    const postmates = new Postmates();
    return (await postmates.getDeliveryLocationDetails(locationData)).data;
  } catch (e) {
    if (e instanceof HTTPResponseError) {
      return { error: await e.getError() };
    } else {
      console.error(e);
    }
  }
};

/*Parse postmates store data
 * @param {Object} storeData the store data to parse
 * @return {Object} parsed store information
 */
const parsePostmatesStore = (storeData) => {
  const {
    uuid,
    title,
    heroImageUrls,
    location,
    hours,
    catalogSectionsMap,
    sections,
  } = storeData.data;

  return {
    id: uuid,
    name: title,
    image: heroImageUrls.at(-1).url,
    hours: hours,
    location: {
      streetAddress: location.streetAddress,
      city: location.city,
      zipCode: location.postalCode,
      country: location.country,
    },
    menu: catalogSectionsMap[sections[0].uuid].map((catalogSection) => ({
      categoryId: catalogSection.catalogSectionUUID,
      category: catalogSection.payload.standardItemsPayload.title.text,
      items: catalogSection.payload.standardItemsPayload.catalogItems.map(
        (item) => ({
          id: item.uuid,
          name: item.title,
          description: item.itemDescription,
          price: item.price,
          image: item.imageUrl,
          subsectionId: item.subsectionUuid,
        })
      ),
    })),
  };
};

/*Parse grubhub store data
 * @param {Object} storeData the store data to parse
 * @return {Object} parsed store information
 */
const parseGrubhubStore = (storeData) => {
  const { delivery_fee, available_hours } = storeData.restaurant_availability;
  const { id, name, address, logo, menu_category_list } = storeData.restaurant;
  return {
    id: id,
    name: name,
    image: logo,
    hours: available_hours,
    location: {
      streetAddress: address.street_address,
      city: address.locality,
      zipCode: address.zipCode,
      country: address.country,
    },
    fees: { deliveryFee: delivery_fee.amount },
    menu: menu_category_list.map(
      ({ menu_category_id, name, menu_item_list }) => ({
        categoryId: menu_category_id,
        category: name,
        items: menu_item_list.map(
          ({ id, name, description, price, media_image }) => ({
            id: id,
            name: name,
            description: description,
            price: price.amount,
            image: `${media_image.base_url}${media_image.public_id}`,
          })
        ),
      })
    ),
  };
};

/*Parse DoorDash store data
 * @param {Object} storeData the store data to parse
 * @return {Object} parsed store information
 */
const parseDoorDashStore = (storeData) => {
  const { info, menu } = storeData;
  return {
    restarauntName: info.name,
    image: info.image[0],
    logo: info.image[1],
    location: {
      streetAddress: info.address.streetaddress,
      city: info.address.addressLocality,
      state: info.address.addressRegion,
      country: info.address.addressCountry,
    },
    coordinates: {
      latitude: info.geo.latitude,
      longitude: info.geo.longitude,
    },
    menu: menu.hasMenuSection[0].map((category) => ({
      categoryName: category.name,
      items: category.hasMenuItem.map((item) => ({
        name: item.name,
        price: item.offers.price,
      })),
    })),
  };
};
/*Get detail store information
 * @param {String} service the name of the service the store belongs to
 * @param {String} storeId the id of the store
 * @return {Object} store information
 */
const detailStore = async ({ service, storeId }) => {
  console.log(service);
  const services = {
    postamtes: Postmates,
    grubhub: Grubhub,
    doordash: Doordash,
  };
  const serviceInstance = new services[service]();
  const store = await serviceInstance.getStore(storeId);

  switch (service) {
    case "postmates":
      return parsePostmatesStore(store);
    case "grubhub":
<<<<<<< HEAD
      return parseGrubhubStore(store);
    case "doordash":
      return parseDoorDashStore(store);
=======
      return praseGrubhubStore(store);
>>>>>>> c49a11fe
  }
};

export { detailLocation, detailStore };<|MERGE_RESOLUTION|>--- conflicted
+++ resolved
@@ -149,13 +149,9 @@
     case "postmates":
       return parsePostmatesStore(store);
     case "grubhub":
-<<<<<<< HEAD
       return parseGrubhubStore(store);
     case "doordash":
       return parseDoorDashStore(store);
-=======
-      return praseGrubhubStore(store);
->>>>>>> c49a11fe
   }
 };
 
